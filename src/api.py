--- conflicted
+++ resolved
@@ -87,22 +87,12 @@
 
         return InvocableResponse(string="OK")
 
-<<<<<<< HEAD
     @post("info")
     def info(self) -> dict:
         """Endpoint returning information about this bot."""
         resp = requests.get(self.api_root+'/getMe').json()
         logging.info(f"/info: {resp}")
         return {"telegram": resp.get("result")}
-=======
-    @get("bot_username")
-    def bot_username(self) -> InvocableResponse[str]:
-        me = requests.get(
-            self.api_root + '/getMe').json()
-        return InvocableResponse(me['username'])
-
-
->>>>>>> 72df28ae
 
     def prepare_response(self, message_text: str, chat_id: int, message_id: int) -> Optional[str]:
         """ Use the LLM to prepare the next response by appending the user input to the file and then generating. """
